defmodule Boruta.Oauth.Error do
  @moduledoc """
  Boruta OAuth errors

  Intended to follow [OAuth 2.0 errors](https://tools.ietf.org/html/rfc6749#section-5.2). Additionnal errors are provided as purpose.
  """

  alias Boruta.Oauth.CodeRequest
  alias Boruta.Oauth.Error
  alias Boruta.Oauth.HybridRequest
  alias Boruta.Oauth.TokenRequest

  @type t :: %__MODULE__{
          status: :internal_server_error | :bad_request | :unauthorized,
          error:
            :invalid_request
            | :invalid_client
            | :invalid_scope
            | :invalid_code
            | :invalid_resource_owner
            | :unknown_error,
          error_description: String.t(),
          format: :query | :fragment | nil,
          redirect_uri: String.t() | nil,
          state: String.t() | nil
        }
  defstruct status: nil,
            error: :error,
            error_description: "",
            format: nil,
            redirect_uri: nil,
            state: nil

  @spec with_format(
          error :: Error.t(),
<<<<<<< HEAD
          request :: CodeRequest.t() | TokenRequest.t() | HybridRequest.t()
        ) :: Error.t()
=======
          request :: CodeRequest.t() | TokenRequest.t()
        ) :: Error.t()
  def with_format(%Error{error: :invalid_client} = error, _) do
    %{error | format: nil, redirect_uri: nil}
  end

>>>>>>> bb85a03f
  def with_format(%Error{} = error, %CodeRequest{redirect_uri: redirect_uri}) do
    %{error | format: :query, redirect_uri: redirect_uri}
  end

  def with_format(%Error{} = error, %HybridRequest{state: state}) do
    %{error | state: state}
  end

  def with_format(%Error{} = error, %TokenRequest{redirect_uri: redirect_uri, state: state}) do
    %{error | format: :fragment, redirect_uri: redirect_uri, state: state}
  end

  def with_format(error, _), do: error

  @spec redirect_to_url(error :: t()) :: url :: String.t()
  def redirect_to_url(%__MODULE__{format: nil}), do: ""

  def redirect_to_url(%__MODULE__{} = error) do
    query_params = query_params(error)

    url(error, query_params)
  end

  defp query_params(%__MODULE__{
         error: error,
         error_description: error_description,
         state: state
       }) do
    %{error: error, error_description: error_description, state: state}
    |> Enum.filter(fn
      {_key, nil} -> false
      _ -> true
    end)
    |> URI.encode_query()
  end

  defp url(%Error{redirect_uri: redirect_uri, format: :query}, query_params),
    do: "#{redirect_uri}?#{query_params}"

  defp url(%Error{redirect_uri: redirect_uri, format: :fragment}, query_params),
    do: "#{redirect_uri}##{query_params}"
end<|MERGE_RESOLUTION|>--- conflicted
+++ resolved
@@ -33,17 +33,12 @@
 
   @spec with_format(
           error :: Error.t(),
-<<<<<<< HEAD
           request :: CodeRequest.t() | TokenRequest.t() | HybridRequest.t()
-        ) :: Error.t()
-=======
-          request :: CodeRequest.t() | TokenRequest.t()
         ) :: Error.t()
   def with_format(%Error{error: :invalid_client} = error, _) do
     %{error | format: nil, redirect_uri: nil}
   end
 
->>>>>>> bb85a03f
   def with_format(%Error{} = error, %CodeRequest{redirect_uri: redirect_uri}) do
     %{error | format: :query, redirect_uri: redirect_uri}
   end
