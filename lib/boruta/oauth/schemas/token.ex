defmodule Boruta.Oauth.Token do
  @moduledoc """
  Token schema. Representing both access tokens and codes.
  """

  alias Boruta.Oauth.Client
  alias Boruta.Oauth.Token

<<<<<<< HEAD
  @enforce_keys [:type]
  defstruct type: nil,
            value: nil,
            state: nil,
            nonce: nil,
=======
  defstruct id: nil,
            type: nil,
            value: nil,
            state: nil,
>>>>>>> b1651104
            scope: nil,
            redirect_uri: nil,
            expires_at: nil,
            client: nil,
            sub: nil,
            resource_owner: nil,
            refresh_token: nil,
            inserted_at: nil,
            revoked_at: nil,
            code_challenge: nil,
            code_challenge_hash: nil,
            code_challenge_method: nil

  # TODO manage nil atribute values and watch for aftereffects of them
  @type t :: %__MODULE__{
          type: String.t(),
<<<<<<< HEAD
          value: String.t() | nil,
          state: String.t() | nil,
          nonce: String.t() | nil,
          scope: String.t(),
          redirect_uri: String.t() | nil,
          expires_at: integer() | nil,
          client: Boruta.Oauth.Client.t() | nil,
          sub: String.t() | nil,
          resource_owner: Boruta.Oauth.ResourceOwner.t() | nil,
          refresh_token: String.t() | nil,
          code_challenge: String.t() | nil,
          code_challenge_hash: String.t() | nil,
          code_challenge_method: String.t() | nil,
          inserted_at: DateTime.t() | nil,
          revoked_at: DateTime.t() | nil
        }

=======
          value: String.t(),
          state: String.t(),
          scope: String.t(),
          redirect_uri: String.t(),
          expires_at: integer(),
          client: Boruta.Oauth.Client.t(),
          sub: String.t(),
          resource_owner: Boruta.Oauth.ResourceOwner.t() | nil,
          refresh_token: String.t(),
          code_challenge: String.t(),
          code_challenge_hash: String.t(),
          code_challenge_method: String.t(),
          inserted_at: DateTime.t(),
          revoked_at: DateTime.t()
        }
>>>>>>> b1651104
  @doc """
  Determines if a token is expired

  ## Examples
      iex> expired?(%Boruta.Oauth.Token{expires_at: 1628260754})
      false

      iex> expired?(%Boruta.Oauth.Token{expires_at: 0}) # 1st january 1970
      true
  """
  @spec expired?(token :: Token.t()) :: :ok | boolean()
  @spec expired?(
          token :: Token.t(),
          type :: :access_token | :refresh_token
        ) :: boolean()
  @spec expired?(
          token :: Token.t(),
          type :: :access_token | :refresh_token,
          now :: integer()
        ) :: boolean()
  def expired?(token, type \\ :access_token, now \\ :os.system_time(:seconds))

  def expired?(%Token{expires_at: expires_at}, :access_token, now) do
    now >= expires_at
  end

  def expired?(
        %Token{inserted_at: inserted_at, client: %Client{refresh_token_ttl: refresh_token_ttl}},
        :refresh_token,
        now
      ) do
    expires_at = DateTime.add(inserted_at, refresh_token_ttl, :second) |> DateTime.to_unix()

    now >= expires_at
  end

  @doc """
  Determines if a token is revoked.

  ## Examples
      iex> revoked?(%Boruta.Oauth.Token{revoked_at: nil})
      :ok

      iex> revoked?(%Boruta.Oauth.Token{})
      false
  """
  @spec revoked?(token :: Token.t()) :: boolean()
  def revoked?(%Token{revoked_at: nil}), do: false
  def revoked?(%Token{revoked_at: _}), do: true

  @doc """
  Determines if a token is valid, neither expired nor revoked.

  ## Examples
      iex> ensure_valid(%Boruta.Oauth.Token{revoked_at: nil})
      :ok

      iex> ensure_valid(%Boruta.Oauth.Token{})
      {:error, "Token revoked."}
  """
  @spec ensure_valid(token :: Token.t()) :: :ok | {:error, String.t()}
  @spec ensure_valid(token :: Token.t(), type :: :access_token | :refresh_token) ::
          :ok | {:error, String.t()}
  def ensure_valid(token, type \\ :access_token) do
    case {revoked?(token), expired?(token, type)} do
      {true, _} -> {:error, "Token revoked."}
      {_, true} -> {:error, "Token expired."}
      _ -> :ok
    end
  end

  @doc """
  Returns an hexadecimal SHA512 hash of given string

  ## Examples
      iex> hash("foo")
      "F7FBBA6E0636F890E56FBBF3283E524C6FA3204AE298382D624741D0DC6638326E282C41BE5E4254D8820772C5518A2C5A8C0C7F7EDA19594A7EB539453E1ED7"
  """
  @spec hash(string :: String.t()) :: hashed_string :: String.t()
  def hash(string) do
    :crypto.hash(:sha512, string) |> Base.encode16()
  end
end<|MERGE_RESOLUTION|>--- conflicted
+++ resolved
@@ -6,18 +6,11 @@
   alias Boruta.Oauth.Client
   alias Boruta.Oauth.Token
 
-<<<<<<< HEAD
   @enforce_keys [:type]
   defstruct type: nil,
             value: nil,
             state: nil,
             nonce: nil,
-=======
-  defstruct id: nil,
-            type: nil,
-            value: nil,
-            state: nil,
->>>>>>> b1651104
             scope: nil,
             redirect_uri: nil,
             expires_at: nil,
@@ -34,7 +27,6 @@
   # TODO manage nil atribute values and watch for aftereffects of them
   @type t :: %__MODULE__{
           type: String.t(),
-<<<<<<< HEAD
           value: String.t() | nil,
           state: String.t() | nil,
           nonce: String.t() | nil,
@@ -52,23 +44,6 @@
           revoked_at: DateTime.t() | nil
         }
 
-=======
-          value: String.t(),
-          state: String.t(),
-          scope: String.t(),
-          redirect_uri: String.t(),
-          expires_at: integer(),
-          client: Boruta.Oauth.Client.t(),
-          sub: String.t(),
-          resource_owner: Boruta.Oauth.ResourceOwner.t() | nil,
-          refresh_token: String.t(),
-          code_challenge: String.t(),
-          code_challenge_hash: String.t(),
-          code_challenge_method: String.t(),
-          inserted_at: DateTime.t(),
-          revoked_at: DateTime.t()
-        }
->>>>>>> b1651104
   @doc """
   Determines if a token is expired
 
