--- conflicted
+++ resolved
@@ -7,20 +7,12 @@
   defstruct id: nil, name: nil, label: nil, public: nil
 
   @type t :: %__MODULE__{
-<<<<<<< HEAD
           id: any() | nil,
           label: String.t() | nil,
           name: String.t(),
           public: boolean() | nil
         }
   @type raw :: String.t()
-=======
-          id: any(),
-          label: String.t(),
-          name: String.t(),
-          public: boolean()
-        }
->>>>>>> 825bca95
 
   @doc """
   Splits an OAuth scope string into individual scopes as string
@@ -32,7 +24,6 @@
   def split(nil), do: []
 
   def split(scope) do
-<<<<<<< HEAD
     String.split(scope, " ", trim: true)
   end
 
@@ -51,13 +42,6 @@
   end
 
   def contains_openid?(_scope), do: false
-=======
-    Enum.filter(
-      String.split(scope, " "),
-      # remove empty strings
-      fn scope -> scope != "" end
-    )
-  end
 
   @spec authorized?(
           against :: List | Boruta.Oauth.Token.t() | Boruta.Oauth.Client.t(),
@@ -70,5 +54,4 @@
         ) :: boolean()
   defdelegate authorized?(against, scope), to: __MODULE__.Authorize
   defdelegate authorized?(against, scope, public_scopes), to: __MODULE__.Authorize
->>>>>>> 825bca95
 end