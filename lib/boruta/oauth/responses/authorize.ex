defmodule Boruta.Oauth.AuthorizeResponse do
  @moduledoc """
  Authorize response
  """

  alias Boruta.Oauth.Error

  defstruct type: nil,
            redirect_uri: nil,
            code: nil,
            id_token: nil,
            access_token: nil,
            expires_in: nil,
            state: nil,
            code_challenge: nil,
            code_challenge_method: nil,
            token_type: nil

  @type t :: %__MODULE__{
          type: :token | :code | :hybrid,
          redirect_uri: String.t(),
          expires_in: integer(),
          code: String.t(),
          id_token: String.t() | nil,
          access_token: String.t() | nil,
          state: String.t() | nil,
          code_challenge: String.t() | nil,
          code_challenge_method: String.t() | nil,
          token_type: String.t() | nil
        }

  alias Boruta.Oauth.AuthorizeResponse
  alias Boruta.Oauth.Token

  @spec from_tokens(%{
          (type :: :code | :token | :id_token) => token :: Boruta.Oauth.Token.t() | String.t()
        }) :: t()
  def from_tokens(
        %{
          code: %Token{
            expires_at: expires_at,
            value: value,
            redirect_uri: redirect_uri,
            state: state,
            code_challenge: code_challenge,
            code_challenge_method: code_challenge_method
          }
        } = params
      ) do
    {:ok, expires_at} = DateTime.from_unix(expires_at)
    expires_in = DateTime.diff(expires_at, DateTime.utc_now())

    type =
      case is_hybrid?(params) do
        true -> :hybrid
        false -> :code
      end

    %AuthorizeResponse{
      type: type,
      redirect_uri: redirect_uri,
      code: value,
      id_token: params[:id_token] && params[:id_token].value,
      access_token: params[:token] && params[:token].value,
      expires_in: expires_in,
      state: state,
      code_challenge: code_challenge,
      code_challenge_method: code_challenge_method,
      token_type: (if is_hybrid?(params), do: "bearer")
    }
  end

  def from_tokens(
        %{
          token: %Token{
            expires_at: expires_at,
            value: value,
            redirect_uri: redirect_uri,
            state: state
          }
        } = params
      ) do
    {:ok, expires_at} = DateTime.from_unix(expires_at)
    expires_in = DateTime.diff(expires_at, DateTime.utc_now())

    %AuthorizeResponse{
      type: :token,
      redirect_uri: redirect_uri,
      access_token: value,
      id_token: params[:id_token] && params[:id_token].value,
      expires_in: expires_in,
      state: state
    }
  end

<<<<<<< HEAD
  def from_tokens(%{
        id_token: %Token{
          value: id_token,
          redirect_uri: redirect_uri,
          state: state
        }
      }) do
    %AuthorizeResponse{
      type: :token,
      redirect_uri: redirect_uri,
      id_token: id_token,
      state: state
    }
  end

  def from_tokens(_) do
    {:error,
     %Error{
       status: :bad_request,
       error: :invalid_request,
       error_description:
         "Neither code, nor access_token, nor id_token could be created with given parameters."
     }}
  end

  defp is_hybrid?(params) do
    !is_nil(params[:id_token] || params[:token])
  end
=======
  @spec redirect_to_url(__MODULE__.t()) :: url :: String.t()
  def redirect_to_url(%__MODULE__{} = response) do
    query_params = query_params(response)
    url(response, query_params)
  end

  defp query_params(%__MODULE__{
         type: "access_token",
         value: value,
         expires_in: expires_in,
         state: nil
       }) do
    URI.encode_query(%{access_token: value, expires_in: expires_in})
  end

  defp query_params(%__MODULE__{
         type: "access_token",
         value: value,
         expires_in: expires_in,
         state: state
       }) do
    URI.encode_query(%{access_token: value, expires_in: expires_in, state: state})
  end

  defp query_params(%__MODULE__{
         type: "code",
         value: value,
         state: nil
       }) do
    URI.encode_query(%{code: value})
  end

  defp query_params(%__MODULE__{
         type: "code",
         value: value,
         state: state
       }) do
    URI.encode_query(%{code: value, state: state})
  end

  defp url(%__MODULE__{type: "access_token", redirect_uri: redirect_uri}, query_params),
    do: "#{redirect_uri}##{query_params}"

  defp url(%__MODULE__{type: "code", redirect_uri: redirect_uri}, query_params),
    do: "#{redirect_uri}?#{query_params}"
>>>>>>> f9d0bf33
end<|MERGE_RESOLUTION|>--- conflicted
+++ resolved
@@ -93,7 +93,6 @@
     }
   end
 
-<<<<<<< HEAD
   def from_tokens(%{
         id_token: %Token{
           value: id_token,
@@ -122,7 +121,7 @@
   defp is_hybrid?(params) do
     !is_nil(params[:id_token] || params[:token])
   end
-=======
+
   @spec redirect_to_url(__MODULE__.t()) :: url :: String.t()
   def redirect_to_url(%__MODULE__{} = response) do
     query_params = query_params(response)
@@ -130,8 +129,8 @@
   end
 
   defp query_params(%__MODULE__{
-         type: "access_token",
-         value: value,
+    type: :token,
+         access_token: value,
          expires_in: expires_in,
          state: nil
        }) do
@@ -139,8 +138,8 @@
   end
 
   defp query_params(%__MODULE__{
-         type: "access_token",
-         value: value,
+      type: :token,
+         access_token: value,
          expires_in: expires_in,
          state: state
        }) do
@@ -148,25 +147,24 @@
   end
 
   defp query_params(%__MODULE__{
-         type: "code",
-         value: value,
+    type: :code,
+         code: value,
          state: nil
        }) do
     URI.encode_query(%{code: value})
   end
 
   defp query_params(%__MODULE__{
-         type: "code",
-         value: value,
+         type: :code,
+         code: value,
          state: state
        }) do
     URI.encode_query(%{code: value, state: state})
   end
 
-  defp url(%__MODULE__{type: "access_token", redirect_uri: redirect_uri}, query_params),
+  defp url(%__MODULE__{type: :token, redirect_uri: redirect_uri}, query_params),
     do: "#{redirect_uri}##{query_params}"
 
-  defp url(%__MODULE__{type: "code", redirect_uri: redirect_uri}, query_params),
+  defp url(%__MODULE__{type: :code, redirect_uri: redirect_uri}, query_params),
     do: "#{redirect_uri}?#{query_params}"
->>>>>>> f9d0bf33
 end