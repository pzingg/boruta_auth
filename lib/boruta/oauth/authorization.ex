defprotocol Boruta.Oauth.Authorization do
  @moduledoc """
  """

  @doc """
  Checks if request is valid for token creation for given request, depending of implementation.
  """
  @spec preauthorize(request :: any()) ::
          {:ok, Boruta.Oauth.AuthorizationSuccess.t()} | {:error, Boruta.Oauth.Error.t()}
  def preauthorize(request)

  @doc """
  Creates and returns a token for given request, depending of implementation.
  """
  @spec token(request :: any()) ::
          {:ok,
           Boruta.Oauth.Token.t()
           | %{
               (type :: :code | :token | :id_token) =>
                 token :: Boruta.Oauth.Token.t() | String.t()
             }}
          | {:error, reason :: term()}
          | {:error, Boruta.Oauth.Error.t()}
  def token(request)
end

defmodule Boruta.Oauth.AuthorizationSuccess do
  @moduledoc """
  Struct encapsulating an authorization success
  """

  defstruct response_types: [],
            client: nil,
            redirect_uri: nil,
            resource_owner: nil,
            sub: nil,
            scope: nil,
            state: nil,
            nonce: nil,
            code: nil,
            code_challenge: nil,
            code_challenge_method: nil

  @type t :: %__MODULE__{
          response_types: list(String.t()),
          client: Boruta.Oauth.Client.t(),
          code: Boruta.Oauth.Token.t(),
          redirect_uri: String.t(),
          sub: String.t(),
          resource_owner: Boruta.Oauth.ResourceOwner.t(),
          scope: String.t(),
          state: String.t(),
          nonce: String.t(),
          code_challenge: String.t(),
          code_challenge_method: String.t()
        }
end

defimpl Boruta.Oauth.Authorization, for: Boruta.Oauth.ClientCredentialsRequest do
  alias Boruta.AccessTokensAdapter
  alias Boruta.Oauth.Authorization
  alias Boruta.Oauth.AuthorizationSuccess
  alias Boruta.Oauth.ClientCredentialsRequest
  alias Boruta.Oauth.Token

  def preauthorize(%ClientCredentialsRequest{
        client_id: client_id,
        client_secret: client_secret,
        scope: scope,
        grant_type: grant_type
      }) do
    with {:ok, client} <-
           Authorization.Client.authorize(
             id: client_id,
             secret: client_secret,
             grant_type: grant_type
           ),
         {:ok, scope} <- Authorization.Scope.authorize(scope: scope, against: %{client: client}) do
      {:ok, %AuthorizationSuccess{client: client, scope: scope}}
    end
  end

  def token(request) do
    with {:ok, %AuthorizationSuccess{client: client, scope: scope}} <- preauthorize(request) do
<<<<<<< HEAD
      # TODO rescue from creation errors
      with {:ok, access_token} <-
             AccessTokensAdapter.create(
               %{
                 client: client,
                 scope: scope
               },
               refresh_token: true
             ) do
        {:ok, %{token: access_token}}
      end
=======
      AccessTokensAdapter.create(
        %{
          client: client,
          scope: scope
        },
        refresh_token: true
      )
>>>>>>> b64d9633
    end
  end
end

defimpl Boruta.Oauth.Authorization, for: Boruta.Oauth.PasswordRequest do
  alias Boruta.AccessTokensAdapter
  alias Boruta.Oauth.Authorization
  alias Boruta.Oauth.AuthorizationSuccess
  alias Boruta.Oauth.PasswordRequest
  alias Boruta.Oauth.ResourceOwner
  alias Boruta.Oauth.Token

  def preauthorize(%PasswordRequest{
        client_id: client_id,
        client_secret: client_secret,
        username: username,
        password: password,
        scope: scope,
        grant_type: grant_type
      }) do
    with {:ok, client} <-
           Authorization.Client.authorize(
             id: client_id,
             secret: client_secret,
             grant_type: grant_type
           ),
         {:ok, %ResourceOwner{sub: sub} = resource_owner} <-
           Authorization.ResourceOwner.authorize(username: username, password: password),
         {:ok, scope} <-
           Authorization.Scope.authorize(
             scope: scope,
             against: %{client: client, resource_owner: resource_owner}
           ) do
      {:ok, %AuthorizationSuccess{client: client, sub: sub, scope: scope}}
    end
  end

  @dialyzer {:no_match, token: 1}
  def token(request) do
    with {:ok, %AuthorizationSuccess{client: client, sub: sub, scope: scope}} <-
           preauthorize(request) do
<<<<<<< HEAD
      # TODO rescue from creation errors
      with {:ok, access_token} <-
             AccessTokensAdapter.create(
               %{
                 client: client,
                 sub: sub,
                 scope: scope
               },
               refresh_token: true
             ) do
        {:ok, %{token: access_token}}
      end
=======
      AccessTokensAdapter.create(
        %{
          client: client,
          sub: sub,
          scope: scope
        },
        refresh_token: true
      )
>>>>>>> b64d9633
    end
  end
end

defimpl Boruta.Oauth.Authorization, for: Boruta.Oauth.AuthorizationCodeRequest do
  alias Boruta.AccessTokensAdapter
  alias Boruta.CodesAdapter
  alias Boruta.Oauth.Authorization
  alias Boruta.Oauth.AuthorizationCodeRequest
  alias Boruta.Oauth.AuthorizationSuccess
  alias Boruta.Oauth.IdToken
  alias Boruta.Oauth.ResourceOwner
  alias Boruta.Oauth.Scope
  alias Boruta.Oauth.Token

  def preauthorize(%AuthorizationCodeRequest{
        client_id: client_id,
        code: code,
        redirect_uri: redirect_uri,
        grant_type: grant_type,
        code_verifier: code_verifier
      }) do
    with {:ok, client} <-
           Authorization.Client.authorize(
             id: client_id,
             redirect_uri: redirect_uri,
             grant_type: grant_type,
             code_verifier: code_verifier
           ),
         {:ok, code} <-
           Authorization.Code.authorize(%{
             value: code,
             redirect_uri: redirect_uri,
             client: client,
             code_verifier: code_verifier
           }),
         {:ok, %ResourceOwner{sub: sub}} <-
           Authorization.ResourceOwner.authorize(resource_owner: code.resource_owner) do
      {:ok,
       %AuthorizationSuccess{
         client: client,
         code: code,
         redirect_uri: redirect_uri,
         sub: sub,
         scope: code.scope,
         nonce: code.nonce
       }}
    end
  end

  def token(request) do
    with {:ok,
          %AuthorizationSuccess{
            client: client,
            code: code,
            redirect_uri: redirect_uri,
            sub: sub,
            scope: scope,
            nonce: nonce
          }} <-
<<<<<<< HEAD
           preauthorize(request),
         # TODO rescue from creation errors
         {:ok, access_token} <-
           AccessTokensAdapter.create(
             %{
               client: client,
               redirect_uri: redirect_uri,
               sub: sub,
               scope: scope
             },
             refresh_token: true
           ),
         {:ok, _code} <- CodesAdapter.revoke(code) do
      case String.match?(scope, ~r/#{Scope.openid().name}/) do
        true ->
          id_token = IdToken.generate(%{token: access_token}, nonce)

          {:ok, %{token: access_token, id_token: id_token}}

        false ->
          {:ok, %{token: access_token}}
      end
=======
           preauthorize(request) do
      AccessTokensAdapter.create(
        %{
          client: client,
          redirect_uri: redirect_uri,
          sub: sub,
          scope: scope
        },
        refresh_token: true
      )
>>>>>>> b64d9633
    end
  end
end

defimpl Boruta.Oauth.Authorization, for: Boruta.Oauth.TokenRequest do
  alias Boruta.AccessTokensAdapter
  alias Boruta.Oauth.Authorization
  alias Boruta.Oauth.AuthorizationSuccess
  alias Boruta.Oauth.IdToken
  alias Boruta.Oauth.ResourceOwner
  alias Boruta.Oauth.Scope
  alias Boruta.Oauth.Token
  alias Boruta.Oauth.TokenRequest

  def preauthorize(%TokenRequest{
        response_types: response_types,
        client_id: client_id,
        redirect_uri: redirect_uri,
        resource_owner: resource_owner,
        state: state,
        nonce: nonce,
        scope: scope,
        grant_type: grant_type
      } = request) do
    with {:ok, client} <-
           Authorization.Client.authorize(
             id: client_id,
             redirect_uri: redirect_uri,
             grant_type: grant_type
           ),
         {:ok, %ResourceOwner{sub: sub}} <-
           Authorization.ResourceOwner.authorize(resource_owner: resource_owner),
         {:ok, scope} <-
           Authorization.Scope.authorize(
             scope: scope,
             against: %{client: client, resource_owner: resource_owner}
           ),
         :ok <- Authorization.Nonce.authorize(request) do
      {:ok,
       %AuthorizationSuccess{
         response_types: response_types,
         resource_owner: resource_owner,
         client: client,
         redirect_uri: redirect_uri,
         sub: sub,
         scope: scope,
         state: state,
         nonce: nonce
       }}
    end
  end

  def token(request) do
    with {:ok,
          %AuthorizationSuccess{
            response_types: response_types,
            resource_owner: resource_owner,
            client: client,
            redirect_uri: redirect_uri,
            sub: sub,
            scope: scope,
            state: state,
            nonce: nonce
          }} <- preauthorize(request) do
<<<<<<< HEAD
      # TODO rescue from creation errors
      response_types
      |> Enum.sort_by(fn response_type -> response_type == "id_token" end)
      |> Enum.reduce({:ok, %{}}, fn
        "id_token", {:ok, tokens} when tokens == %{} ->
          case String.match?(scope, ~r/#{Scope.openid().name}/) do
            true ->
              base_token = %Token{
                client: client,
                resource_owner: resource_owner,
                sub: sub,
                scope: scope,
                inserted_at: DateTime.utc_now()
              }

              id_token = IdToken.generate(%{base_token: base_token}, nonce)
              {:ok, %{id_token: id_token}}

            false ->
              {:ok, %{}}
          end

        "id_token", {:ok, tokens} ->
          case String.match?(scope, ~r/#{Scope.openid().name}/) do
            true ->
              id_token = IdToken.generate(tokens, nonce)
              {:ok, Map.put(tokens, :id_token, id_token)}

            false ->
              {:ok, tokens}
          end

        "token", {:ok, tokens} ->
          with {:ok, access_token} <-
                 AccessTokensAdapter.create(
                   %{
                     client: client,
                     redirect_uri: redirect_uri,
                     sub: sub,
                     scope: scope,
                     state: state
                   },
                   refresh_token: false
                 ) do
            {:ok, Map.put(tokens, :token, access_token)}
          end
      end)
=======
      AccessTokensAdapter.create(
        %{
          client: client,
          redirect_uri: redirect_uri,
          sub: sub,
          scope: scope,
          state: state
        },
        refresh_token: false
      )
>>>>>>> b64d9633
    end
  end
end

defimpl Boruta.Oauth.Authorization, for: Boruta.Oauth.CodeRequest do
  alias Boruta.CodesAdapter
  alias Boruta.Oauth.Authorization
  alias Boruta.Oauth.AuthorizationSuccess
  alias Boruta.Oauth.Client
  alias Boruta.Oauth.CodeRequest
  alias Boruta.Oauth.Error
  alias Boruta.Oauth.ResourceOwner
  alias Boruta.Oauth.Token

  def preauthorize(
        %CodeRequest{
          client_id: client_id,
          redirect_uri: redirect_uri,
          resource_owner: resource_owner,
          state: state,
          nonce: nonce,
          scope: scope,
          grant_type: grant_type,
          code_challenge: code_challenge,
          code_challenge_method: code_challenge_method
        } = request
      ) do
    with {:ok, client} <-
           Authorization.Client.authorize(
             id: client_id,
             redirect_uri: redirect_uri,
             grant_type: grant_type
           ),
         {:ok, %ResourceOwner{sub: sub} = resource_owner} <-
           Authorization.ResourceOwner.authorize(resource_owner: resource_owner),
         {:ok, scope} <-
           Authorization.Scope.authorize(
             scope: scope,
             against: %{client: client, resource_owner: resource_owner}
           ),
         :ok <- Authorization.Nonce.authorize(request) do
      case check_code_challenge(client, code_challenge, code_challenge_method) do
        :ok ->
          {:ok,
           %AuthorizationSuccess{
             client: client,
             redirect_uri: redirect_uri,
             sub: sub,
             scope: scope,
             state: state,
             nonce: nonce,
             code_challenge: code_challenge,
             code_challenge_method: code_challenge_method
           }}

        {:error, :invalid_code_challenge} ->
          {:error,
           %Error{
             status: :bad_request,
             error: :invalid_request,
             error_description: "Code challenge is invalid."
           }}
      end
    end
  end

  def token(request) do
    with {:ok,
          %AuthorizationSuccess{
            client: client,
            redirect_uri: redirect_uri,
            sub: sub,
            scope: scope,
            state: state,
            nonce: nonce,
            code_challenge: code_challenge,
            code_challenge_method: code_challenge_method
          }} <-
           preauthorize(request) do
<<<<<<< HEAD
      # TODO rescue from creation errors
      with {:ok, code} <-
             CodesAdapter.create(%{
               client: client,
               redirect_uri: redirect_uri,
               sub: sub,
               scope: scope,
               state: state,
               nonce: nonce,
               code_challenge: code_challenge,
               code_challenge_method: code_challenge_method
             }) do
        {:ok, %{code: code}}
      end
=======
      CodesAdapter.create(%{
        client: client,
        redirect_uri: redirect_uri,
        sub: sub,
        scope: scope,
        state: state,
        code_challenge: code_challenge,
        code_challenge_method: code_challenge_method
      })
>>>>>>> b64d9633
    end
  end

  @spec check_code_challenge(
          client :: Client.t(),
          code_challenge :: String.t(),
          code_challenge_method :: String.t()
        ) :: :ok | {:error, :invalid_code_challenge}
  defp check_code_challenge(%Client{pkce: false}, _code_challenge, _code_challenge_method),
    do: :ok

  defp check_code_challenge(%Client{pkce: true}, "", _code_challenge_method),
    do: {:error, :invalid_code_challenge}

  defp check_code_challenge(%Client{pkce: true}, nil, _code_challenge_method),
    do: {:error, :invalid_code_challenge}

  defp check_code_challenge(%Client{pkce: true}, _code_challenge, _code_challenge_method), do: :ok
end

defimpl Boruta.Oauth.Authorization, for: Boruta.Oauth.HybridRequest do
  alias Boruta.AccessTokensAdapter
  alias Boruta.CodesAdapter
  alias Boruta.Oauth.Authorization
  alias Boruta.Oauth.AuthorizationSuccess
  alias Boruta.Oauth.CodeRequest
  alias Boruta.Oauth.Error
  alias Boruta.Oauth.HybridRequest
  alias Boruta.Oauth.IdToken
  alias Boruta.Oauth.Scope
  alias Boruta.Oauth.Token

  def preauthorize(%HybridRequest{response_types: response_types} = request) do
    with {:ok, authorization} <-
           Authorization.preauthorize(struct(CodeRequest, Map.from_struct(request))) do
      {:ok, %{authorization | response_types: response_types}}
    end
  end

  def token(request) do
    with {:ok,
          %AuthorizationSuccess{
            response_types: response_types,
            client: client,
            redirect_uri: redirect_uri,
            sub: sub,
            scope: scope,
            state: state,
            nonce: nonce,
            code_challenge: code_challenge,
            code_challenge_method: code_challenge_method
          }} <-
           preauthorize(request) do
      response_types
      |> Enum.sort_by(fn response_type -> response_type == "id_token" end)
      |> Enum.reduce({:ok, %{}}, fn
        "code", {:ok, tokens} when tokens == %{} ->
          with {:ok, code} <-
                 CodesAdapter.create(%{
                   client: client,
                   redirect_uri: redirect_uri,
                   sub: sub,
                   scope: scope,
                   state: state,
                   nonce: nonce,
                   code_challenge: code_challenge,
                   code_challenge_method: code_challenge_method
                 }) do
            {:ok, Map.put(tokens, :code, code)}
          end

        "id_token", {:ok, tokens} ->
          case String.match?(scope, ~r/#{Scope.openid().name}/) do
            true ->
              id_token = IdToken.generate(tokens, nonce)

              {:ok, Map.put(tokens, :id_token, id_token)}

            false ->
              {:ok, tokens}
          end

        "token", {:ok, tokens} ->
          with {:ok, access_token} <-
                 AccessTokensAdapter.create(
                   %{
                     client: client,
                     redirect_uri: redirect_uri,
                     sub: sub,
                     scope: scope,
                     state: state
                   },
                   refresh_token: false
                 ) do
            {:ok, Map.put(tokens, :token, access_token)}
          end

        _, _ ->
          {:error,
           %Error{
             error: :internal_server_error,
             error_description: "An error occured during token creation."
           }}
      end)
    end
  end
end

defimpl Boruta.Oauth.Authorization, for: Boruta.Oauth.RefreshTokenRequest do
  alias Boruta.AccessTokensAdapter
  alias Boruta.Oauth.Authorization
  alias Boruta.Oauth.AuthorizationSuccess
  alias Boruta.Oauth.Error
  alias Boruta.Oauth.RefreshTokenRequest
  alias Boruta.Oauth.Token

  def preauthorize(%RefreshTokenRequest{
        client_id: client_id,
        client_secret: client_secret,
        refresh_token: refresh_token,
        scope: scope,
        grant_type: grant_type
      }) do
    with {:ok, client} <-
           Authorization.Client.authorize(
             id: client_id,
             secret: client_secret,
             grant_type: grant_type
           ),
         {:ok,
          %Token{
            client: ^client,
            sub: sub
          } = token} <- Authorization.AccessToken.authorize(refresh_token: refresh_token),
         {:ok, scope} <- Authorization.Scope.authorize(scope: scope, against: %{token: token}) do
      {:ok, %AuthorizationSuccess{client: client, sub: sub, scope: scope}}
    else
      {:ok, _token} ->
        {:error,
         %Error{
           status: :bad_request,
           error: :invalid_grant,
           error_description: "Given refresh token is invalid."
         }}

      error ->
        error
    end
  end

  def token(request) do
    with {:ok, %AuthorizationSuccess{client: client, sub: sub, scope: scope}} <-
           preauthorize(request) do
<<<<<<< HEAD
      # TODO rescue from creation errors
      with {:ok, access_token} <-
             AccessTokensAdapter.create(
               %{
                 client: client,
                 sub: sub,
                 scope: scope
               },
               refresh_token: true
             ) do
        {:ok, %{token: access_token}}
      end
=======
      AccessTokensAdapter.create(
        %{
          client: client,
          sub: sub,
          scope: scope
        },
        refresh_token: true
      )
>>>>>>> b64d9633
    end
  end
end<|MERGE_RESOLUTION|>--- conflicted
+++ resolved
@@ -82,7 +82,6 @@
 
   def token(request) do
     with {:ok, %AuthorizationSuccess{client: client, scope: scope}} <- preauthorize(request) do
-<<<<<<< HEAD
       # TODO rescue from creation errors
       with {:ok, access_token} <-
              AccessTokensAdapter.create(
@@ -94,15 +93,6 @@
              ) do
         {:ok, %{token: access_token}}
       end
-=======
-      AccessTokensAdapter.create(
-        %{
-          client: client,
-          scope: scope
-        },
-        refresh_token: true
-      )
->>>>>>> b64d9633
     end
   end
 end
@@ -144,8 +134,6 @@
   def token(request) do
     with {:ok, %AuthorizationSuccess{client: client, sub: sub, scope: scope}} <-
            preauthorize(request) do
-<<<<<<< HEAD
-      # TODO rescue from creation errors
       with {:ok, access_token} <-
              AccessTokensAdapter.create(
                %{
@@ -157,16 +145,6 @@
              ) do
         {:ok, %{token: access_token}}
       end
-=======
-      AccessTokensAdapter.create(
-        %{
-          client: client,
-          sub: sub,
-          scope: scope
-        },
-        refresh_token: true
-      )
->>>>>>> b64d9633
     end
   end
 end
@@ -227,9 +205,7 @@
             scope: scope,
             nonce: nonce
           }} <-
-<<<<<<< HEAD
            preauthorize(request),
-         # TODO rescue from creation errors
          {:ok, access_token} <-
            AccessTokensAdapter.create(
              %{
@@ -250,18 +226,6 @@
         false ->
           {:ok, %{token: access_token}}
       end
-=======
-           preauthorize(request) do
-      AccessTokensAdapter.create(
-        %{
-          client: client,
-          redirect_uri: redirect_uri,
-          sub: sub,
-          scope: scope
-        },
-        refresh_token: true
-      )
->>>>>>> b64d9633
     end
   end
 end
@@ -326,8 +290,6 @@
             state: state,
             nonce: nonce
           }} <- preauthorize(request) do
-<<<<<<< HEAD
-      # TODO rescue from creation errors
       response_types
       |> Enum.sort_by(fn response_type -> response_type == "id_token" end)
       |> Enum.reduce({:ok, %{}}, fn
@@ -374,18 +336,6 @@
             {:ok, Map.put(tokens, :token, access_token)}
           end
       end)
-=======
-      AccessTokensAdapter.create(
-        %{
-          client: client,
-          redirect_uri: redirect_uri,
-          sub: sub,
-          scope: scope,
-          state: state
-        },
-        refresh_token: false
-      )
->>>>>>> b64d9633
     end
   end
 end
@@ -465,8 +415,6 @@
             code_challenge_method: code_challenge_method
           }} <-
            preauthorize(request) do
-<<<<<<< HEAD
-      # TODO rescue from creation errors
       with {:ok, code} <-
              CodesAdapter.create(%{
                client: client,
@@ -480,17 +428,6 @@
              }) do
         {:ok, %{code: code}}
       end
-=======
-      CodesAdapter.create(%{
-        client: client,
-        redirect_uri: redirect_uri,
-        sub: sub,
-        scope: scope,
-        state: state,
-        code_challenge: code_challenge,
-        code_challenge_method: code_challenge_method
-      })
->>>>>>> b64d9633
     end
   end
 
@@ -644,8 +581,6 @@
   def token(request) do
     with {:ok, %AuthorizationSuccess{client: client, sub: sub, scope: scope}} <-
            preauthorize(request) do
-<<<<<<< HEAD
-      # TODO rescue from creation errors
       with {:ok, access_token} <-
              AccessTokensAdapter.create(
                %{
@@ -657,16 +592,6 @@
              ) do
         {:ok, %{token: access_token}}
       end
-=======
-      AccessTokensAdapter.create(
-        %{
-          client: client,
-          sub: sub,
-          scope: scope
-        },
-        refresh_token: true
-      )
->>>>>>> b64d9633
     end
   end
 end