defmodule Boruta.OauthModule do
  @moduledoc false

  alias Boruta.Oauth.ResourceOwner

  @callback token(conn :: Plug.Conn.t() | map(), module :: atom()) :: any()
  @callback preauthorize(conn :: Plug.Conn.t() | map(), resource_owner :: ResourceOwner.t(), module :: atom()) :: any()
  @callback authorize(conn :: Plug.Conn.t() | map(), resource_owner :: ResourceOwner.t(), module :: atom()) :: any()
  @callback introspect(conn :: Plug.Conn.t() | map(), module :: atom()) :: any()
  @callback revoke(conn :: Plug.Conn.t() | map(), module :: atom()) :: any()
end

defmodule Boruta.Oauth do
  @moduledoc """
  Boruta OAuth entrypoint, handles OAuth requests.

  > Note : this module follows inverted heaxagonal architecture, its functions will invoke functions of the given argument module as result.
  > The definition of the callbacks are provided by either `Boruta.Oauth.Application` or `Boruta.Oauth.AuthorizeApplication`, `Boruta.Oauth.TokenApplication`, `Boruta.Oauth.IntrospectApplication`, and `Boruta.Oauth.RevokeApplication`,
  """

  @behaviour Boruta.OauthModule

  alias Boruta.Oauth.Authorization
  alias Boruta.Oauth.AuthorizeResponse
  alias Boruta.Oauth.Error
  alias Boruta.Oauth.Introspect
  alias Boruta.Oauth.IntrospectResponse
  alias Boruta.Oauth.Request
  alias Boruta.Oauth.ResourceOwner
  alias Boruta.Oauth.Revoke
  alias Boruta.Oauth.TokenResponse

  @doc """
  Process an token request as stated in [RFC 6749 - The OAuth 2.0 Authorization Framework](https://tools.ietf.org/html/rfc6749).

  Triggers `token_success` in case of success and `token_error` in case of failure from the given `module`. Those functions are described in `Boruta.Oauth.Application` behaviour.
  """
  @spec token(conn :: Plug.Conn.t() | map(), module :: atom()) :: any()
  @impl true
  def token(%Plug.Conn{} = conn, module) when is_atom(module) do
    with {:ok, request} <- Request.token_request(conn),
         {:ok, tokens} <- Authorization.token(request),
         %TokenResponse{} = response <- TokenResponse.from_token(tokens) do
      module.token_success(
        conn,
        response
      )
    else
      {:error, %Error{} = error} ->
        module.token_error(conn, error)

      {:error, reason} ->
        %Error{
          status: :internal_server_error,
          error: :unknown_error,
          error_description: inspect(reason)
        }
    end
  end

  @doc """
  Process an authorize request as stated in [RFC 6749 - The OAuth 2.0 Authorization Framework](https://tools.ietf.org/html/rfc6749).

  Triggers `preauthorize_success` in case of success and `preauthorize_error` in case of failure from the given `module`. Those functions are described in `Boruta.Oauth.Application` behaviour.
  """
<<<<<<< HEAD
  @spec preauthorize(
          conn :: Plug.Conn.t() | map(),
          resource_owner :: ResourceOwner.t(),
          module :: atom()
        ) :: any()
  def preauthorize(%Plug.Conn{} = conn, %ResourceOwner{} = resource_owner, module)
      when is_atom(module) do
=======
  @spec preauthorize(conn :: Plug.Conn.t() | map(), resource_owner :: ResourceOwner.t(), module :: atom()) :: any()
  @impl true
  def preauthorize(%Plug.Conn{} = conn, %ResourceOwner{} = resource_owner, module) when is_atom(module) do
>>>>>>> f9d0bf33
    with {:ok, request} <- Request.authorize_request(conn, resource_owner),
         {:ok, authorization} <- Authorization.preauthorize(request) do
      module.preauthorize_success(
        conn,
        authorization
      )
    else
      {:error, %Error{} = error} ->
        case Request.authorize_request(conn, resource_owner) do
          {:ok, request} ->
            module.preauthorize_error(conn, Error.with_format(error, request))

          _ ->
            module.preauthorize_error(conn, error)
        end
    end
  end

  @doc """
  Process an authorize request and returns a token as stated in [RFC 6749 - The OAuth 2.0 Authorization Framework](https://tools.ietf.org/html/rfc6749).

  Triggers `authorize_success` in case of success and `authorize_error` in case of failure from the given `module`. Those functions are described in `Boruta.Oauth.Application` behaviour.
  """
<<<<<<< HEAD
  @spec authorize(
          conn :: Plug.Conn.t() | map(),
          resource_owner :: ResourceOwner.t(),
          module :: atom()
        ) :: any()
  def authorize(%Plug.Conn{} = conn, %ResourceOwner{} = resource_owner, module)
      when is_atom(module) do
=======
  @spec authorize(conn :: Plug.Conn.t() | map(), resource_owner :: ResourceOwner.t(), module :: atom()) :: any()
  @impl true
  def authorize(%Plug.Conn{} = conn, %ResourceOwner{} = resource_owner, module) when is_atom(module) do
>>>>>>> f9d0bf33
    with {:ok, request} <- Request.authorize_request(conn, resource_owner),
         {:ok, tokens} <- Authorization.token(request),
         %AuthorizeResponse{} = response <- AuthorizeResponse.from_tokens(tokens) do
      module.authorize_success(
        conn,
        response
      )
    else
      {:error, %Error{} = error} ->
        formatted_authorize_error(conn, resource_owner, module, error)

      {:error, reason} ->
        error = %Error{
          status: :internal_server_error,
          error: :unknown_error,
          error_description: inspect(reason)
        }

        formatted_authorize_error(conn, resource_owner, module, error)
    end
  end

  defp formatted_authorize_error(conn, resource_owner, module, error) do
    case Request.authorize_request(conn, resource_owner) do
      {:ok, request} ->
        module.authorize_error(conn, Error.with_format(error, request))

      _ ->
        module.authorize_error(conn, error)
    end
  end

  @doc """
  Process a introspect request as stated in [RFC 7662 - OAuth 2.0 Token Introspection](https://tools.ietf.org/html/rfc7662).

  Triggers `introspect_success` in case of success and `introspect_error` in case of failure from the given `module`. Those functions are described in `Boruta.Oauth.Application` behaviour.
  """
  @spec introspect(conn :: Plug.Conn.t() | map(), module :: atom()) :: any()
  @impl true
  def introspect(%Plug.Conn{} = conn, module) when is_atom(module) do
    with {:ok, request} <- Request.introspect_request(conn),
         {:ok, token} <- Introspect.token(request) do
      module.introspect_success(conn, IntrospectResponse.from_token(token))
    else
      {:error, %Error{error: :invalid_access_token} = error} ->
        module.introspect_success(conn, IntrospectResponse.from_error(error))

      {:error, %Error{} = error} ->
        module.introspect_error(conn, error)
    end
  end

  @doc """
  Process a revoke request as stated in [RFC 7009 - OAuth 2.0 Token Revocation](https://tools.ietf.org/html/rfc7009).

  Triggers `revoke_success` in case of success and `revoke_error` in case of failure from the given `module`. Those functions are described in `Boruta.Oauth.Application` behaviour.
  """
  @spec revoke(conn :: Plug.Conn.t() | map(), module :: atom()) :: any()
  @impl true
  def revoke(%Plug.Conn{} = conn, module) when is_atom(module) do
    with {:ok, request} <- Request.revoke_request(conn),
         :ok <- Revoke.token(request) do
      module.revoke_success(conn)
    else
      {:error, error} ->
        module.revoke_error(conn, error)

      {:error, reason} ->
        error = %Error{
          status: :internal_server_error,
          error: :unknown_error,
          error_description: inspect(reason)
        }

        module.revoke_error(conn, error)
    end
  end
end<|MERGE_RESOLUTION|>--- conflicted
+++ resolved
@@ -63,19 +63,9 @@
 
   Triggers `preauthorize_success` in case of success and `preauthorize_error` in case of failure from the given `module`. Those functions are described in `Boruta.Oauth.Application` behaviour.
   """
-<<<<<<< HEAD
-  @spec preauthorize(
-          conn :: Plug.Conn.t() | map(),
-          resource_owner :: ResourceOwner.t(),
-          module :: atom()
-        ) :: any()
-  def preauthorize(%Plug.Conn{} = conn, %ResourceOwner{} = resource_owner, module)
-      when is_atom(module) do
-=======
   @spec preauthorize(conn :: Plug.Conn.t() | map(), resource_owner :: ResourceOwner.t(), module :: atom()) :: any()
   @impl true
   def preauthorize(%Plug.Conn{} = conn, %ResourceOwner{} = resource_owner, module) when is_atom(module) do
->>>>>>> f9d0bf33
     with {:ok, request} <- Request.authorize_request(conn, resource_owner),
          {:ok, authorization} <- Authorization.preauthorize(request) do
       module.preauthorize_success(
@@ -99,19 +89,9 @@
 
   Triggers `authorize_success` in case of success and `authorize_error` in case of failure from the given `module`. Those functions are described in `Boruta.Oauth.Application` behaviour.
   """
-<<<<<<< HEAD
-  @spec authorize(
-          conn :: Plug.Conn.t() | map(),
-          resource_owner :: ResourceOwner.t(),
-          module :: atom()
-        ) :: any()
-  def authorize(%Plug.Conn{} = conn, %ResourceOwner{} = resource_owner, module)
-      when is_atom(module) do
-=======
   @spec authorize(conn :: Plug.Conn.t() | map(), resource_owner :: ResourceOwner.t(), module :: atom()) :: any()
   @impl true
   def authorize(%Plug.Conn{} = conn, %ResourceOwner{} = resource_owner, module) when is_atom(module) do
->>>>>>> f9d0bf33
     with {:ok, request} <- Request.authorize_request(conn, resource_owner),
          {:ok, tokens} <- Authorization.token(request),
          %AuthorizeResponse{} = response <- AuthorizeResponse.from_tokens(tokens) do
