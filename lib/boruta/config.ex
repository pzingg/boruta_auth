--- conflicted
+++ resolved
@@ -24,23 +24,6 @@
   """
 
   @defaults repo: Boruta.Repo,
-<<<<<<< HEAD
-    cache_backend: Boruta.Cache,
-    contexts: [
-      access_tokens: Boruta.Ecto.AccessTokens,
-      clients: Boruta.Ecto.Clients,
-      codes: Boruta.Ecto.Codes,
-      resource_owners: nil,
-      scopes: Boruta.Ecto.Scopes
-    ],
-    max_ttl: [
-      authorization_code: 60,
-      access_token: 60 * 60 * 24,
-      id_token: 60 * 60 * 24
-    ],
-    token_generator: Boruta.TokenGenerator,
-    issuer: "boruta"
-=======
             cache_backend: Boruta.Cache,
             contexts: [
               access_tokens: Boruta.Ecto.AccessTokens,
@@ -51,11 +34,11 @@
             ],
             max_ttl: [
               authorization_code: 60,
-              access_token: 60 * 60 * 24
+              access_token: 60 * 60 * 24,
+              id_token: 60 * 60 * 24
             ],
             token_generator: Boruta.TokenGenerator,
             issuer: "boruta"
->>>>>>> bb85a03f
 
   @spec repo() :: module()
   @doc false
