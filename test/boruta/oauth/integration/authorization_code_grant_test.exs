defmodule Boruta.OauthTest.AuthorizationCodeGrantTest do
  use ExUnit.Case
  use Boruta.DataCase

  import Boruta.Factory
  import Mox

  alias Boruta.Ecto
  alias Boruta.Oauth
  alias Boruta.Oauth.ApplicationMock
  alias Boruta.Oauth.AuthorizeResponse
  alias Boruta.Oauth.Error
  alias Boruta.Oauth.IdToken
  alias Boruta.Oauth.ResourceOwner
  alias Boruta.Oauth.Scope
  alias Boruta.Oauth.TokenResponse
  alias Boruta.Repo
  alias Boruta.Support.ResourceOwners
  alias Boruta.Support.User

  describe "authorization code grant - authorize" do
    setup do
      user = %User{}
      resource_owner = %ResourceOwner{sub: user.id, username: user.email}
      client = insert(:client, redirect_uris: ["https://redirect.uri"])
      pkce_client = insert(:client, pkce: true, redirect_uris: ["https://redirect.uri"])
      client_without_grant_type = insert(:client, supported_grant_types: [])

      client_with_scope =
        insert(:client,
          redirect_uris: ["https://redirect.uri"],
          authorize_scope: true,
          authorized_scopes: [
            insert(:scope, name: "public", public: true),
            insert(:scope, name: "private", public: false)
          ]
        )

      {:ok,
       client: client,
       client_with_scope: client_with_scope,
       client_without_grant_type: client_without_grant_type,
       resource_owner: resource_owner,
       pkce_client: pkce_client}
    end

    test "returns an error if `response_type` is 'code' and schema is invalid" do
      assert Oauth.authorize(%Plug.Conn{query_params: %{"response_type" => "code"}}, %ResourceOwner{sub: "sub"}, ApplicationMock) ==
               {:authorize_error,
                %Error{
                  error: :invalid_request,
                  error_description:
                    "Query params validation failed. Required properties client_id, redirect_uri are missing at #.",
                  status: :bad_request
                }}
    end

    test "returns an error if `client_id` is invalid" do
      assert Oauth.authorize(
               %Plug.Conn{
                 query_params: %{
                   "response_type" => "code",
                   "client_id" => "6a2f41a3-c54c-fce8-32d2-0324e1c32e22",
                   "redirect_uri" => "http://redirect.uri"
                 }
               },
               %ResourceOwner{sub: "sub"},
               ApplicationMock
             ) ==
               {:authorize_error,
                %Error{
                  error: :invalid_client,
                  error_description: "Invalid client_id or redirect_uri.",
                  status: :unauthorized,
                  format: nil,
                  redirect_uri: nil
                }}
    end

    test "returns an error if `redirect_uri` is invalid", %{client: client} do
      assert Oauth.authorize(
               %Plug.Conn{
                 query_params: %{
                   "response_type" => "code",
                   "client_id" => client.id,
                   "redirect_uri" => "http://bad.redirect.uri"
                 }
               },
               %ResourceOwner{sub: "sub"},
               ApplicationMock
             ) ==
               {:authorize_error,
                %Error{
                  error: :invalid_client,
                  error_description: "Invalid client_id or redirect_uri.",
                  status: :unauthorized,
                  format: nil,
                  redirect_uri: nil
                }}
    end

    test "returns an error if user is invalid", %{client: client} do
      redirect_uri = List.first(client.redirect_uris)

      assert Oauth.authorize(
               %Plug.Conn{
                 query_params: %{
                   "response_type" => "code",
                   "client_id" => client.id,
                   "redirect_uri" => redirect_uri
                 }
               },
               %ResourceOwner{sub: nil},
               ApplicationMock
             ) ==
               {:authorize_error,
                %Error{
                  error: :invalid_resource_owner,
                  error_description: "Resource owner is invalid.",
                  status: :unauthorized,
                  format: :query,
                  redirect_uri: redirect_uri
                }}
    end

    test "returns a code", %{client: client, resource_owner: resource_owner} do
      ResourceOwners
      |> stub(:get_by, fn _params -> {:ok, resource_owner} end)
      |> stub(:authorized_scopes, fn _resource_owner -> [] end)

      redirect_uri = List.first(client.redirect_uris)

      case Oauth.authorize(
             %Plug.Conn{
               query_params: %{
                 "response_type" => "code",
                 "client_id" => client.id,
                 "redirect_uri" => redirect_uri
               }
             },
             resource_owner,
             ApplicationMock
           ) do
        {:authorize_success,
         %AuthorizeResponse{
           type: type,
           code: value,
           expires_in: expires_in
         }} ->
          assert type == :code
          assert value
          assert expires_in

        _ ->
          assert false
      end
    end

    test "nonce is stored in code", %{client: client, resource_owner: resource_owner} do
      ResourceOwners
      |> stub(:get_by, fn _params -> {:ok, resource_owner} end)
      |> stub(:authorized_scopes, fn _resource_owner -> [] end)

      redirect_uri = List.first(client.redirect_uris)
      nonce = "nonce"

      Oauth.authorize(
        %Plug.Conn{
          query_params: %{
            "response_type" => "code",
            "client_id" => client.id,
            "redirect_uri" => redirect_uri,
            "nonce" => nonce
          }
        },
        resource_owner,
        ApplicationMock
      )

      assert %Ecto.Token{nonce: ^nonce} = Repo.get_by(Ecto.Token, type: "code")
    end

    test "returns a code with public scope", %{client: client, resource_owner: resource_owner} do
      ResourceOwners
      |> stub(:get_by, fn _params -> {:ok, resource_owner} end)
      |> stub(:authorized_scopes, fn _resource_owner -> [] end)

      given_scope = "public"
      redirect_uri = List.first(client.redirect_uris)

      case Oauth.authorize(
             %Plug.Conn{
               query_params: %{
                 "response_type" => "code",
                 "client_id" => client.id,
                 "redirect_uri" => redirect_uri,
                 "scope" => given_scope
               }
             },
             resource_owner,
             ApplicationMock
           ) do
        {:authorize_success,
         %AuthorizeResponse{
           type: type,
           code: value,
           expires_in: expires_in
         }} ->
          assert type == :code
          assert value
          assert expires_in

        _ ->
          assert false
      end
    end

    test "returns an error with private scope", %{client: client, resource_owner: resource_owner} do
      ResourceOwners
      |> stub(:get_by, fn _params -> {:ok, resource_owner} end)
      |> stub(:authorized_scopes, fn _resource_owner -> [] end)

      given_scope = "private"
      redirect_uri = List.first(client.redirect_uris)

      assert Oauth.authorize(
               %Plug.Conn{
                 query_params: %{
                   "response_type" => "code",
                   "client_id" => client.id,
                   "redirect_uri" => redirect_uri,
                   "scope" => given_scope
                 }
               },
               resource_owner,
               ApplicationMock
             ) ==
               {:authorize_error,
                %Error{
                  error: :invalid_scope,
                  error_description: "Given scopes are unknown or unauthorized.",
                  status: :bad_request,
                  format: :query,
                  redirect_uri: redirect_uri
                }}
    end

    test "returns a code if scope is authorized by client", %{
      client_with_scope: client,
      resource_owner: resource_owner
    } do
      ResourceOwners
      |> stub(:get_by, fn _params -> {:ok, resource_owner} end)
      |> stub(:authorized_scopes, fn _resource_owner -> [] end)

      %{name: given_scope} = List.first(client.authorized_scopes)
      redirect_uri = List.first(client.redirect_uris)

      case Oauth.authorize(
             %Plug.Conn{
               query_params: %{
                 "response_type" => "code",
                 "client_id" => client.id,
                 "redirect_uri" => redirect_uri,
                 "scope" => given_scope
               }
             },
             resource_owner,
             ApplicationMock
           ) do
        {:authorize_success,
         %AuthorizeResponse{
           type: type,
           code: value,
           expires_in: expires_in
         }} ->
          assert type == :code
          assert value
          assert expires_in

        _ ->
          assert false
      end
    end

    test "returns a code if scope is authorized by resource owner", %{
      client_with_scope: client,
      resource_owner: resource_owner
    } do
      given_scope = %Scope{name: "resource_owner:scope"}

      ResourceOwners
      |> stub(:get_by, fn _params -> {:ok, resource_owner} end)
      |> stub(:authorized_scopes, fn _resource_owner -> [given_scope] end)

      redirect_uri = List.first(client.redirect_uris)

      case Oauth.authorize(
             %Plug.Conn{
               query_params: %{
                 "response_type" => "code",
                 "client_id" => client.id,
                 "redirect_uri" => redirect_uri,
                 "scope" => given_scope.name
               }
             },
             resource_owner,
             ApplicationMock
           ) do
        {:authorize_success,
         %AuthorizeResponse{
           type: type,
           code: value,
           expires_in: expires_in
         }} ->
          assert type == :code
          assert value
          assert expires_in

        _ ->
          assert false
      end
    end

    test "returns an error if scope is unknown or unauthorized", %{
      client_with_scope: client,
      resource_owner: resource_owner
    } do
      ResourceOwners
      |> stub(:get_by, fn _params -> {:ok, resource_owner} end)
      |> stub(:authorized_scopes, fn _resource_owner -> [] end)

      given_scope = "bad_scope"
      redirect_uri = List.first(client.redirect_uris)

      assert Oauth.authorize(
               %Plug.Conn{
                 query_params: %{
                   "response_type" => "code",
                   "client_id" => client.id,
                   "redirect_uri" => redirect_uri,
                   "scope" => given_scope
                 }
               },
               resource_owner,
               ApplicationMock
             ) ==
               {:authorize_error,
                %Error{
                  error: :invalid_scope,
                  error_description: "Given scopes are unknown or unauthorized.",
                  format: :query,
                  redirect_uri: "https://redirect.uri",
                  status: :bad_request
                }}
    end

    test "returns an error if grant type is not allowed by client", %{
      client_without_grant_type: client,
      resource_owner: resource_owner
    } do
      redirect_uri = List.first(client.redirect_uris)

      assert Oauth.authorize(
               %Plug.Conn{
                 query_params: %{
                   "response_type" => "code",
                   "client_id" => client.id,
                   "redirect_uri" => redirect_uri,
                   "scope" => ""
                 }
               },
               resource_owner,
               ApplicationMock
             ) ==
               {:authorize_error,
                %Error{
                  error: :unsupported_grant_type,
                  error_description: "Client do not support given grant type.",
                  format: :query,
                  redirect_uri: redirect_uri,
                  status: :bad_request
                }}
    end

    test "returns a code with state", %{client: client, resource_owner: resource_owner} do
      ResourceOwners
      |> stub(:get_by, fn _params -> {:ok, resource_owner} end)
      |> stub(:authorized_scopes, fn _resource_owner -> [] end)

      given_state = "state"
      redirect_uri = List.first(client.redirect_uris)

      case Oauth.authorize(
             %Plug.Conn{
               query_params: %{
                 "response_type" => "code",
                 "client_id" => client.id,
                 "redirect_uri" => redirect_uri,
                 "state" => given_state
               }
             },
             resource_owner,
             ApplicationMock
           ) do
        {:authorize_success,
         %AuthorizeResponse{
           type: type,
           code: value,
           expires_in: expires_in,
           state: state
         }} ->
          assert type == :code
          assert value
          assert expires_in
          assert state == given_state

        _ ->
          assert false
      end
    end

    test "returns an error with pkce client without code_challenge", %{
      pkce_client: client,
      resource_owner: resource_owner
    } do
      ResourceOwners
      |> stub(:get_by, fn _params -> {:ok, resource_owner} end)
      |> stub(:authorized_scopes, fn _resource_owner -> [] end)

      given_state = "state"
      redirect_uri = List.first(client.redirect_uris)

      assert Oauth.authorize(
               %Plug.Conn{
                 query_params: %{
                   "response_type" => "code",
                   "client_id" => client.id,
                   "redirect_uri" => redirect_uri,
                   "state" => given_state
                 }
               },
               resource_owner,
               ApplicationMock
             ) == {
               :authorize_error,
               %Boruta.Oauth.Error{
                 error: :invalid_request,
                 error_description: "Code challenge is invalid.",
                 format: :query,
                 redirect_uri: "https://redirect.uri",
                 status: :bad_request,
                 state: given_state
               }
             }
    end

    test "returns a code with pkce client and code_challenge", %{
      pkce_client: client,
      resource_owner: resource_owner
    } do
      ResourceOwners
      |> stub(:get_by, fn _params -> {:ok, resource_owner} end)
      |> stub(:authorized_scopes, fn _resource_owner -> [] end)

      given_state = "state"
      given_code_challenge = "code challenge"
      given_code_challenge_method = "S256"
      redirect_uri = List.first(client.redirect_uris)

      case Oauth.authorize(
             %Plug.Conn{
               query_params: %{
                 "response_type" => "code",
                 "client_id" => client.id,
                 "redirect_uri" => redirect_uri,
                 "state" => given_state,
                 "code_challenge" => given_code_challenge,
                 "code_challenge_method" => given_code_challenge_method
               }
             },
             resource_owner,
             ApplicationMock
           ) do
        {:authorize_success,
         %AuthorizeResponse{
           type: type,
           code: value,
           expires_in: expires_in,
           state: state,
           code_challenge: code_challenge,
           code_challenge_method: code_challenge_method
         }} ->
          %Ecto.Token{
            code_challenge: repo_code_challenge,
            code_challenge_method: repo_code_challenge_method,
            code_challenge_hash: repo_code_challenge_hash
          } = Repo.get_by(Ecto.Token, value: value)

          assert repo_code_challenge == nil
          assert repo_code_challenge_method == "S256"
          assert String.length(repo_code_challenge_hash) == 128

          assert type == :code
          assert value
          assert expires_in
          assert state == given_state
          assert code_challenge == given_code_challenge
          assert code_challenge_method == given_code_challenge_method

        _ ->
          assert false
      end
    end

    test "code_challenge_method defaults to `plain`", %{
      pkce_client: client,
      resource_owner: resource_owner
    } do
      ResourceOwners
      |> stub(:get_by, fn _params -> {:ok, resource_owner} end)
      |> stub(:authorized_scopes, fn _resource_owner -> [] end)

      given_state = "state"
      given_code_challenge = "code challenge"
      redirect_uri = List.first(client.redirect_uris)

      case Oauth.authorize(
             %Plug.Conn{
               query_params: %{
                 "response_type" => "code",
                 "client_id" => client.id,
                 "redirect_uri" => redirect_uri,
                 "state" => given_state,
                 "code_challenge" => given_code_challenge
               }
             },
             resource_owner,
             ApplicationMock
           ) do
        {:authorize_success,
         %AuthorizeResponse{
           code: value
         }} ->
          %Ecto.Token{
            code_challenge_method: repo_code_challenge_method,
            code_challenge_hash: repo_code_challenge_hash
          } = Repo.get_by(Ecto.Token, value: value)

          assert repo_code_challenge_method == "plain"
          assert repo_code_challenge_hash == Boruta.Oauth.Token.hash(given_code_challenge)
        _ ->
          assert false
      end
    end

    @tag :pkce_256
    test "code_challenge_method defaults to `S256`", %{
        pkce_client: client,
        resource_owner: resource_owner
      } do
      ResourceOwners
      |> stub(:get_by, fn _params -> {:ok, resource_owner} end)
      |> stub(:authorized_scopes, fn (_resource_owner) -> [] end)

      given_state = "state"
      given_code_challenge = :crypto.hash(:sha256, "challenge me") |> Base.url_encode64()
      given_code_challenge_method = "S256"
      redirect_uri = List.first(client.redirect_uris)

      case Oauth.authorize(
             %Plug.Conn{
               query_params: %{
                 "response_type" => "code",
                 "client_id" => client.id,
                 "redirect_uri" => redirect_uri,
                 "state" => given_state,
                 "code_challenge" => given_code_challenge,
                 "code_challenge_method" => given_code_challenge_method
               }
             },
             resource_owner,
             ApplicationMock
           ) do
        {:authorize_success,
         %AuthorizeResponse{
           code: value
         }} ->
          %Ecto.Token{
            code_challenge_method: repo_code_challenge_method,
            code_challenge_hash: repo_code_challenge_hash
          } = Repo.get_by(Ecto.Token, value: value)

          assert repo_code_challenge_method == "S256"
          assert repo_code_challenge_hash == Boruta.Oauth.Token.hash(given_code_challenge)
        _ ->
          assert false
      end
    end
  end

  describe "authorization code grant - token" do
    setup do
      user = %User{}
      resource_owner = %ResourceOwner{sub: user.id, username: user.email}
      client = insert(:client)
      pkce_client = insert(:client, pkce: true)
      client_without_grant_type = insert(:client, supported_grant_types: [])

      code =
        insert(
          :token,
          type: "code",
          client: client,
          sub: resource_owner.sub,
          redirect_uri: List.first(client.redirect_uris)
        )

      openid_code =
        insert(
          :token,
          type: "code",
          client: client,
          sub: resource_owner.sub,
          redirect_uri: List.first(client.redirect_uris),
          scope: "openid",
          nonce: "nonce"
        )

      pkce_code =
        insert(
          :token,
          type: "code",
          client: pkce_client,
          sub: resource_owner.sub,
          redirect_uri: List.first(pkce_client.redirect_uris),
          code_challenge: "code challenge",
          code_challenge_hash: Oauth.Token.hash("code challenge"),
          code_challenge_method: "plain"
        )

      given_code_challenge = :crypto.hash(:sha256, "strong random challenge me from client") |> Base.url_encode64()
      pkce_code_s256 =
        insert(
          :token,
          type: "code",
          client: pkce_client,
          sub: resource_owner.sub,
          redirect_uri: List.first(pkce_client.redirect_uris),
          code_challenge: given_code_challenge,
          code_challenge_hash: Oauth.Token.hash(given_code_challenge),
          code_challenge_method: "S256"
        )

      expired_code =
        insert(
          :token,
          type: "code",
          client: client,
          sub: resource_owner.sub,
          redirect_uri: List.first(client.redirect_uris),
          expires_at: :os.system_time(:seconds) - 10
        )

      bad_redirect_uri_code =
        insert(
          :token,
          type: "code",
          client: client,
          sub: resource_owner.sub,
          redirect_uri: "http://bad.redirect.uri"
        )

      code_with_scope =
        insert(
          :token,
          type: "code",
          client: client,
          sub: resource_owner.sub,
          redirect_uri: List.first(client.redirect_uris),
          scope: "hello world"
        )

      {:ok,
       client: client,
       pkce_client: pkce_client,
       client_without_grant_type: client_without_grant_type,
       resource_owner: resource_owner,
       code: code,
       openid_code: openid_code,
       pkce_code: pkce_code,
       pkce_code_s256: pkce_code_s256,
       bad_redirect_uri_code: bad_redirect_uri_code,
       expired_code: expired_code,
       code_with_scope: code_with_scope}
    end

    test "returns an error if request is invalid" do
      assert Oauth.token(
               %Plug.Conn{
                 body_params: %{"grant_type" => "authorization_code"}
               },
               ApplicationMock
             ) ==
               {:token_error,
                %Error{
                  error: :invalid_request,
                  error_description:
                    "Request body validation failed. Required properties code, redirect_uri are missing at #.",
                  status: :bad_request
                }}
    end

    test "returns an error if `client_id` is invalid" do
      assert Oauth.token(
               %Plug.Conn{
                 body_params: %{
                   "grant_type" => "authorization_code",
                   "client_id" => "6a2f41a3-c54c-fce8-32d2-0324e1c32e22",
                   "code" => "bad_code",
                   "redirect_uri" => "http://redirect.uri"
                 }
               },
               ApplicationMock
             ) ==
               {:token_error,
                %Error{
                  error: :invalid_client,
                  error_description: "Invalid client_id or redirect_uri.",
                  status: :unauthorized
                }}
    end

    test "returns an error if `client_id` is absent" do
      assert Oauth.token(
               %Plug.Conn{
                 body_params: %{
                   "grant_type" => "authorization_code",
                   "code" => "bad_code",
                   "redirect_uri" => "http://redirect.uri"
                 }
               },
               ApplicationMock
             ) ==
               {:token_error,
                %Error{
                  error: :invalid_client,
                  error_description: "Invalid client.",
                  status: :unauthorized
                }}
    end

    test "returns an error if `code` is invalid", %{client: client} do
      redirect_uri = List.first(client.redirect_uris)

      assert Oauth.token(
               %Plug.Conn{
                 body_params: %{
                   "grant_type" => "authorization_code",
                   "client_id" => client.id,
                   "code" => "bad_code",
                   "redirect_uri" => redirect_uri
                 }
               },
               ApplicationMock
             ) ==
               {:token_error,
                %Error{
                  error: :invalid_code,
                  error_description: "Provided authorization code is incorrect.",
                  status: :bad_request
                }}
    end

    test "returns an error if `code` and request redirect_uri do not match", %{
      client: client,
      bad_redirect_uri_code: bad_redirect_uri_code
    } do
      redirect_uri = List.first(client.redirect_uris)

      assert Oauth.token(
               %Plug.Conn{
                 body_params: %{
                   "grant_type" => "authorization_code",
                   "client_id" => client.id,
                   "code" => bad_redirect_uri_code.value,
                   "redirect_uri" => redirect_uri
                 }
               },
               ApplicationMock
             ) ==
               {:token_error,
                %Error{
                  error: :invalid_code,
                  error_description: "Provided authorization code is incorrect.",
                  status: :bad_request
                }}
    end

    test "returns an error if grant type is not allowed by client", %{
      client_without_grant_type: client,
      code: code
    } do
      redirect_uri = List.first(client.redirect_uris)

      assert Oauth.token(
               %Plug.Conn{
                 body_params: %{
                   "grant_type" => "authorization_code",
                   "client_id" => client.id,
                   "code" => code.value,
                   "redirect_uri" => redirect_uri
                 }
               },
               ApplicationMock
             ) ==
               {:token_error,
                %Error{
                  error: :unsupported_grant_type,
                  error_description: "Client do not support given grant type.",
                  status: :bad_request
                }}
    end

    test "returns a token", %{client: client, code: code, resource_owner: resource_owner} do
      ResourceOwners
      |> stub(:get_by, fn _params -> {:ok, resource_owner} end)

      redirect_uri = List.first(client.redirect_uris)

      case Oauth.token(
             %Plug.Conn{
               body_params: %{
                 "grant_type" => "authorization_code",
                 "client_id" => client.id,
                 "code" => code.value,
                 "redirect_uri" => redirect_uri
               }
             },
             ApplicationMock
           ) do
        {:token_success,
         %TokenResponse{
           token_type: token_type,
           access_token: access_token,
           expires_in: expires_in,
           refresh_token: refresh_token
         }} ->
          assert token_type == "bearer"
          assert access_token
          assert expires_in
          assert refresh_token

        _ ->
          assert false
      end
    end

<<<<<<< HEAD
    test "returns an error if token is used twice", %{
      client: client,
      code: code,
      resource_owner: resource_owner
    } do
      %{req_headers: [{"authorization", authorization_header}]} = using_basic_auth("test", "test")

      ResourceOwners
      |> stub(:get_by, fn _params -> {:ok, resource_owner} end)

      redirect_uri = List.first(client.redirect_uris)

      Oauth.token(
        %Plug.Conn{
          req_headers: [{"authorization", authorization_header}],
          body_params: %{
            "grant_type" => "authorization_code",
            "client_id" => client.id,
            "code" => code.value,
            "redirect_uri" => redirect_uri
          }
        },
        ApplicationMock
      )

      assert {:token_error,
              %Error{
                error: :invalid_grant,
                error_description: "Given authorization code is invalid.",
                status: :bad_request
              }} =
               Oauth.token(
                 %Plug.Conn{
                   req_headers: [{"authorization", authorization_header}],
                   body_params: %{
                     "grant_type" => "authorization_code",
                     "client_id" => client.id,
                     "code" => code.value,
                     "redirect_uri" => redirect_uri
                   }
                 },
                 ApplicationMock
               )
    end

    test "returns a token and an id_token with openid scope", %{
      client: client,
      openid_code: code,
      resource_owner: resource_owner
    } do
      %{req_headers: [{"authorization", authorization_header}]} = using_basic_auth("test", "test")

      ResourceOwners
      |> stub(:get_by, fn _params -> {:ok, resource_owner} end)
      |> stub(:claims, fn _sub, _scope -> %{} end)

      redirect_uri = List.first(client.redirect_uris)

      case Oauth.token(
             %Plug.Conn{
               req_headers: [{"authorization", authorization_header}],
               body_params: %{
                 "grant_type" => "authorization_code",
                 "client_id" => client.id,
                 "code" => code.value,
                 "redirect_uri" => redirect_uri
               }
             },
             ApplicationMock
           ) do
        {:token_success,
         %TokenResponse{
           token_type: token_type,
           access_token: access_token,
           id_token: id_token,
           expires_in: expires_in,
           refresh_token: refresh_token
         }} ->
          assert token_type == "bearer"
          assert access_token
          assert id_token
          assert expires_in
          assert refresh_token

          signer =
            Joken.Signer.create("RS512", %{"pem" => client.private_key, "aud" => client.id})

          {:ok, claims} = IdToken.Token.verify_and_validate(id_token, signer)
          client_id = client.id
          resource_owner_id = resource_owner.sub
          nonce = code.nonce

          assert %{
                   "aud" => ^client_id,
                   "iat" => _iat,
                   "exp" => _exp,
                   "sub" => ^resource_owner_id,
                   "nonce" => ^nonce
                 } = claims

        _ ->
          assert false
      end
    end

    test "returns a token from cache", %{
      client: client,
      code: code,
      resource_owner: resource_owner
    } do
      %{req_headers: [{"authorization", authorization_header}]} = using_basic_auth("test", "test")

=======
    test "returns a token from cache", %{client: client, code: code, resource_owner: resource_owner} do
>>>>>>> b1651104
      ResourceOwners
      |> stub(:get_by, fn _params -> {:ok, resource_owner} end)

      redirect_uri = List.first(client.redirect_uris)
      Boruta.Ecto.Codes.get_by(value: code.value, redirect_uri: redirect_uri)

      case Oauth.token(
             %Plug.Conn{
               body_params: %{
                 "grant_type" => "authorization_code",
                 "client_id" => client.id,
                 "code" => code.value,
                 "redirect_uri" => redirect_uri
               }
             },
             ApplicationMock
           ) do
        {:token_success,
         %TokenResponse{
           token_type: token_type,
           access_token: access_token,
           expires_in: expires_in,
           refresh_token: refresh_token
         }} ->
          assert token_type == "bearer"
          assert access_token
          assert expires_in
          assert refresh_token

        _ ->
          assert false
      end
    end

    test "returns a token with scope", %{
      client: client,
      code_with_scope: code,
      resource_owner: resource_owner
    } do
      ResourceOwners
      |> stub(:get_by, fn _params -> {:ok, resource_owner} end)

      redirect_uri = List.first(client.redirect_uris)

      case Oauth.token(
             %Plug.Conn{
               body_params: %{
                 "grant_type" => "authorization_code",
                 "client_id" => client.id,
                 "code" => code.value,
                 "redirect_uri" => redirect_uri
               }
             },
             ApplicationMock
           ) do
        {:token_success,
         %TokenResponse{
           token_type: token_type,
           access_token: access_token,
           expires_in: expires_in,
           refresh_token: refresh_token
         }} ->
          assert token_type == "bearer"
          assert access_token
          assert expires_in
          assert refresh_token

        _ ->
          assert false
      end
    end

    test "returns an error with pkce without code_verifier", %{
      pkce_client: client,
      pkce_code: code
    } do
      redirect_uri = List.first(client.redirect_uris)

      assert Oauth.token(
               %Plug.Conn{
                 body_params: %{
                   "grant_type" => "authorization_code",
                   "client_id" => client.id,
                   "code" => code.value,
                   "redirect_uri" => redirect_uri
                 }
               },
               ApplicationMock
             ) ==
               {:token_error,
                %Error{
                  error: :invalid_request,
                  error_description: "PKCE request invalid.",
                  status: :bad_request
                }}
    end

    test "returns an error with pkce and bad code_verifier", %{
      pkce_client: client,
      pkce_code: code,
      resource_owner: resource_owner
    } do
      redirect_uri = List.first(client.redirect_uris)

      ResourceOwners
      |> stub(:get_by, fn _params -> {:ok, resource_owner} end)

      assert Oauth.token(
               %Plug.Conn{
                 body_params: %{
                   "grant_type" => "authorization_code",
                   "client_id" => client.id,
                   "code" => code.value,
                   "redirect_uri" => redirect_uri,
                   "code_verifier" => "bad code challenge"
                 }
               },
               ApplicationMock
             ) ==
               {:token_error,
                %Error{
                  error: :invalid_request,
                  error_description: "Code verifier is invalid.",
                  status: :bad_request
                }}
    end

    test "returns a token with pkce", %{
      pkce_client: client,
      pkce_code: code,
      resource_owner: resource_owner
    } do
      redirect_uri = List.first(client.redirect_uris)

      ResourceOwners
      |> stub(:get_by, fn _params -> {:ok, resource_owner} end)

      case Oauth.token(
             %Plug.Conn{
               body_params: %{
                 "grant_type" => "authorization_code",
                 "client_id" => client.id,
                 "code" => code.value,
                 "redirect_uri" => redirect_uri,
                 "code_verifier" => code.code_challenge
               }
             },
             ApplicationMock
           ) do
        {:token_success,
         %TokenResponse{
           token_type: token_type,
           access_token: access_token,
           expires_in: expires_in,
           refresh_token: refresh_token
         }} ->
          assert token_type == "bearer"
          assert access_token
          assert expires_in
          assert refresh_token

        _ ->
          assert false
      end
    end

    @tag :pkce_256
    test "returns a token with pkce `S256`", %{
      pkce_client: client,
      pkce_code_s256: code,
      resource_owner: resource_owner
    } do
      redirect_uri = List.first(client.redirect_uris)

      ResourceOwners
      |> stub(:get_by, fn _params -> {:ok, resource_owner} end)

      case Oauth.token(
             %Plug.Conn{
               body_params: %{
                 "grant_type" => "authorization_code",
                 "client_id" => client.id,
                 "code" => code.value,
                 "redirect_uri" => redirect_uri,
                 "code_verifier" => "strong random challenge me from client"
               }
             },
             ApplicationMock
           ) do
        {:token_success,
         %TokenResponse{
           token_type: token_type,
           access_token: access_token,
           expires_in: expires_in,
           refresh_token: refresh_token
         }} ->
          assert token_type == "bearer"
          assert access_token
          assert expires_in
          assert refresh_token

        _ ->
          assert false
      end
    end
  end
end<|MERGE_RESOLUTION|>--- conflicted
+++ resolved
@@ -856,14 +856,11 @@
       end
     end
 
-<<<<<<< HEAD
     test "returns an error if token is used twice", %{
       client: client,
       code: code,
       resource_owner: resource_owner
     } do
-      %{req_headers: [{"authorization", authorization_header}]} = using_basic_auth("test", "test")
-
       ResourceOwners
       |> stub(:get_by, fn _params -> {:ok, resource_owner} end)
 
@@ -871,7 +868,6 @@
 
       Oauth.token(
         %Plug.Conn{
-          req_headers: [{"authorization", authorization_header}],
           body_params: %{
             "grant_type" => "authorization_code",
             "client_id" => client.id,
@@ -890,7 +886,6 @@
               }} =
                Oauth.token(
                  %Plug.Conn{
-                   req_headers: [{"authorization", authorization_header}],
                    body_params: %{
                      "grant_type" => "authorization_code",
                      "client_id" => client.id,
@@ -907,8 +902,6 @@
       openid_code: code,
       resource_owner: resource_owner
     } do
-      %{req_headers: [{"authorization", authorization_header}]} = using_basic_auth("test", "test")
-
       ResourceOwners
       |> stub(:get_by, fn _params -> {:ok, resource_owner} end)
       |> stub(:claims, fn _sub, _scope -> %{} end)
@@ -917,7 +910,6 @@
 
       case Oauth.token(
              %Plug.Conn{
-               req_headers: [{"authorization", authorization_header}],
                body_params: %{
                  "grant_type" => "authorization_code",
                  "client_id" => client.id,
@@ -967,11 +959,6 @@
       code: code,
       resource_owner: resource_owner
     } do
-      %{req_headers: [{"authorization", authorization_header}]} = using_basic_auth("test", "test")
-
-=======
-    test "returns a token from cache", %{client: client, code: code, resource_owner: resource_owner} do
->>>>>>> b1651104
       ResourceOwners
       |> stub(:get_by, fn _params -> {:ok, resource_owner} end)
 
