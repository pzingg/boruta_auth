# Since configuration is shared in umbrella projects, this file
# should only configure the :boruta application itself
# and only for organization purposes. All other config goes to
# the umbrella root.
use Mix.Config

config :boruta,
  ecto_repos: [Boruta.Repo]

import_config "#{Mix.env()}.exs"

config :coherence,
  user_schema: Boruta.Coherence.User,
  repo: Boruta.Repo,
  module: Boruta,
  web_module: BorutaWeb,
  router: BorutaWeb.Router,
  password_hashing_alg: Comeonin.Bcrypt,
  messages_backend: BorutaWeb.Coherence.Messages,
  registration_permitted_attributes: [
    "email",
    "name",
    "password",
    "current_password",
    "password_confirmation"
  ],
  invitation_permitted_attributes: ["name", "email"],
  password_reset_permitted_attributes: [
    "reset_password_token",
    "password",
    "password_confirmation"
  ],
  session_permitted_attributes: ["remember", "email", "password"],
  email_from_name: "Your Name",
  email_from_email: "yourname@example.com",
  opts: [
    :authenticatable,
    :recoverable,
    :lockable,
    :trackable,
    :unlockable_with_token,
    :registerable
  ]

config :coherence, BorutaWeb.Coherence.Mailer,
  adapter: Swoosh.Adapters.Sendgrid,
<<<<<<< HEAD
  api_key: "your api key here"
=======
  api_key: "your api key here"

config :authable,
  ecto_repos: [Boruta.Repo],
  repo: Boruta.Repo,
  expires_in: %{
    access_token: 3600,
    refresh_token: 24 * 3600,
    authorization_code: 300,
      session_token: 30 * 24 * 3600
    },
    grant_types: %{
      authorization_code: Authable.GrantType.AuthorizationCode,
      client_credentials: Authable.GrantType.ClientCredentials,
      password: Authable.GrantType.Password,
      refresh_token: Authable.GrantType.RefreshToken
    },
    auth_strategies: %{
      headers: %{
        "authorization" => [
          {~r/Basic ([a-zA-Z\-_\+=]+)/, Authable.Authentication.Basic},
          {~r/Bearer ([a-zA-Z\-_\+=]+)/, Authable.Authentication.Bearer},
        ],
        "x-api-token" => [
          {~r/([a-zA-Z\-_\+=]+)/, Authable.Authentication.Bearer}
        ]
      },
      query_params: %{
        "access_token" => Authable.Authentication.Bearer
      },
      sessions: %{
        "session_token" => Authable.Authentication.Session
      }
    },
    scopes: ~w(all restricted),
    renderer: Authable.Renderer.RestApi
>>>>>>> 77d02a6a
<|MERGE_RESOLUTION|>--- conflicted
+++ resolved
@@ -44,9 +44,6 @@
 
 config :coherence, BorutaWeb.Coherence.Mailer,
   adapter: Swoosh.Adapters.Sendgrid,
-<<<<<<< HEAD
-  api_key: "your api key here"
-=======
   api_key: "your api key here"
 
 config :authable,
@@ -82,5 +79,4 @@
       }
     },
     scopes: ~w(all restricted),
-    renderer: Authable.Renderer.RestApi
->>>>>>> 77d02a6a
+    renderer: Authable.Renderer.RestApi