--- conflicted
+++ resolved
@@ -10,15 +10,11 @@
 - [RFC 7009 - OAuth 2.0 Token Revocation](https://tools.ietf.org/html/rfc7009)
 - [RFC 7636 - Proof Key for Code Exchange by OAuth Public Clients](https://tools.ietf.org/html/rfc7636)
 
-<<<<<<< HEAD
 And specification from OpenID Connect:
 - [OpenID Connect core 1.0](https://openid.net/specs/openid-connect-core-1_0.html)
 
 
-This package helps to create an authorization server implementing authorization code, implicit, client credentials and resource owner password credentials grants from OAuth and the additions to be OpenID Connect compliant.
-=======
-This package is meant to help to provide OAuth 2.0 in your applications implementing part or all of authorization code, implicit, client credentials, or resource owner password credentials grants. It also helps introspecting and revoking tokens.
->>>>>>> b1651104
+This package is meant to help to provide OAuth 2.0/OpenID Connect to your applications implementing part or all of authorization code, implicit, hybrid, client credentials, or resource owner password credentials grants. It also helps introspecting and revoking tokens.
 
 ## Documentation
 Documentation can be found [here](https://patatoid.gitlab.io/boruta_auth/readme.html)
@@ -92,6 +88,7 @@
   max_ttl: [
     authorization_code: 60,
     access_token: 60 * 60 * 24,
+    id_token: 60 * 60 * 24,
     refresh_token: 60 * 60 * 24 * 30
   ],
   token_generator: Boruta.TokenGenerator
